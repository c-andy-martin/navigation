#ifndef FOOTPRINT_COSTMAP_PLUGIN_H_
#define FOOTPRINT_COSTMAP_PLUGIN_H_
#include <ros/ros.h>
#include <costmap_2d/plugin_ros.h>
#include <costmap_2d/layered_costmap.h>
#include <costmap_2d/costmap_math.h>
#include <costmap_2d/GenericPluginConfig.h>
#include <dynamic_reconfigure/server.h>
#include <nav_msgs/OccupancyGrid.h>
#include <geometry_msgs/Polygon.h>
#include <geometry_msgs/PolygonStamped.h>

namespace common_costmap_plugins
{
  class FootprintCostmapPlugin : public costmap_2d::CostmapPluginROS
  {
    public:
      FootprintCostmapPlugin() { layered_costmap_ = NULL; }

      void initialize(costmap_2d::LayeredCostmap* costmap, std::string name);
      void update_bounds(double origin_x, double origin_y, double origin_yaw, double* min_x, double* min_y, double* max_x, double* max_y);
      void update_costs(costmap_2d::Costmap2D& master_grid, int min_i, int min_j, int max_i, int max_j);

      void activate() {}
      void deactivate() {}

    private:
<<<<<<< HEAD
      void footprint_cb(const geometry_msgs::Polygon& footprint);
      ros::Subscriber footprint_sub_;
      bool got_footprint_;
      geometry_msgs::Polygon footprint_spec_;
      geometry_msgs::PolygonStamped footprint_;
=======
      void publishFootprint();
      void reconfigureCB(costmap_2d::GenericPluginConfig &config, uint32_t level);

      geometry_msgs::Polygon footprint_spec_;
      geometry_msgs::PolygonStamped footprint_;
      bool circular_;
      ros::Publisher footprint_pub_;
      double inscribed_radius_, circumscribed_radius_;
      dynamic_reconfigure::Server<costmap_2d::GenericPluginConfig> *dsrv_;
>>>>>>> 6b1ad5be
  };
};
#endif
<|MERGE_RESOLUTION|>--- conflicted
+++ resolved
@@ -25,23 +25,15 @@
       void deactivate() {}
 
     private:
-<<<<<<< HEAD
       void footprint_cb(const geometry_msgs::Polygon& footprint);
       ros::Subscriber footprint_sub_;
       bool got_footprint_;
       geometry_msgs::Polygon footprint_spec_;
       geometry_msgs::PolygonStamped footprint_;
-=======
       void publishFootprint();
       void reconfigureCB(costmap_2d::GenericPluginConfig &config, uint32_t level);
-
-      geometry_msgs::Polygon footprint_spec_;
-      geometry_msgs::PolygonStamped footprint_;
-      bool circular_;
       ros::Publisher footprint_pub_;
-      double inscribed_radius_, circumscribed_radius_;
       dynamic_reconfigure::Server<costmap_2d::GenericPluginConfig> *dsrv_;
->>>>>>> 6b1ad5be
   };
 };
 #endif
